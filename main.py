"""Compliance Guardian main CLI.

This module exposes a small Typer based command line tool that
orchestrates the compliance pipeline for one or more prompts.  It is a
light weight demonstration for MSc level projects and therefore trades a
little efficiency for readability.  Every stage logs input and output so
runs can be fully audited afterwards.
"""

from __future__ import annotations

import logging
import time
from pathlib import Path
from typing import Iterable, List, Optional, Tuple

import typer

from compliance_guardian.agents import (
    compliance_agent,
    primary_agent,
    rule_selector,
    joint_extractor,
)
from compliance_guardian.utils.log_writer import (
    log_decision,
    log_session_report,
)
from compliance_guardian.utils.models import AuditLogEntry


LOGGER = logging.getLogger(__name__)
logging.basicConfig(level=logging.INFO)

app = typer.Typer(help="Run compliance pipeline on prompts")


# ---------------------------------------------------------------------------


def _load_batch(file_path: Path) -> List[str]:
    """Load prompts from ``file_path``.

    Each non-empty line is treated as a separate prompt. Lines starting
    with ``#`` are ignored to allow simple comments in the batch file.
    """

    lines = []
    try:
        for line in file_path.read_text(encoding="utf-8").splitlines():
            stripped = line.strip()
            if stripped and not stripped.startswith("#"):
                lines.append(stripped)
        LOGGER.info("Loaded %d prompts from %s", len(lines), file_path)
    except Exception as exc:  # pragma: no cover
        LOGGER.error("Failed to read batch file %s: %s", file_path, exc)
        raise typer.BadParameter(f"Unable to read {file_path}") from exc
    return lines


# ---------------------------------------------------------------------------


def _prompt_yes(question: str) -> bool:
    """Return ``True`` if user answers yes."""

    return input(f"{question} [y/N]: ").strip().lower() == "y"


# ---------------------------------------------------------------------------


def run_pipeline(
    prompt: str,
    session_id: str,
    *,
    interactive: bool = True,
    llm: Optional[str] = None,
) -> Tuple[str, str, List[AuditLogEntry]]:
    """Run the end-to-end compliance pipeline for ``prompt``.

    Parameters
    ----------
    prompt:
        User provided text to process.
    session_id:
        Identifier to tag audit log entries with.
    interactive:
        When ``True`` ask the user how to proceed on warnings or blocks.

    Returns
    -------
    Tuple[str, str, List[AuditLogEntry]]
        Output text, final action (``allow``, ``warn`` or ``block``) and audit
        entries created.
    """

    entries: List[AuditLogEntry] = []

    # --- Joint extraction ---
    start = time.time()
<<<<<<< HEAD
    domains, user_rules = joint_extractor.extract(prompt, llm=llm)
=======
    domains, user_rules = joint_extractor.extract(prompt)
>>>>>>> e1dd643a
    duration = time.time() - start
    LOGGER.info("Joint extractor found domains %s in %.2fs", domains, duration)
    entries.append(
        AuditLogEntry(
            rule_id="DOMAIN",
            severity="low",
            action="LOG",
            input_text=prompt,
            justification=f"classified as {domains}",
            session_id=session_id,
            agent_stack=["joint_extractor"],
            rule_version=None,
            agent_versions={"joint_extractor": joint_extractor.__version__},
            rulebase_version=None,
            execution_time=duration,
        )
    )

    # --- Rule aggregation ---
    selector = rule_selector.RuleSelector()
    rules, rulebase_ver = selector.aggregate(domains, user_rules)
    LOGGER.info("Loaded %d total rules", len(rules))

    # --- Plan generation ---
    start = time.time()
    injections = [r.llm_instruction for r in rules if r.llm_instruction]
<<<<<<< HEAD
    plan = primary_agent.generate_plan(prompt, domains, injections, llm=llm)
=======
    plan = primary_agent.generate_plan(prompt, domains, injections)
>>>>>>> e1dd643a
    duration = time.time() - start
    LOGGER.info("Generated plan in %.2fs", duration)
    entries.append(
        AuditLogEntry(
            rule_id="PLAN",
            severity="low",
            action="LOG",
            input_text=plan.action_plan,
            justification="plan generated",
            session_id=session_id,
            agent_stack=["primary_agent"],
            rule_version=None,
            agent_versions={"primary_agent": primary_agent.__version__},
            rulebase_version=rulebase_ver,
            execution_time=duration,
        )
    )

    # --- Pre-execution compliance check ---
<<<<<<< HEAD
    allowed, plan_entries = compliance_agent.check_plan(
        plan, rules, rulebase_ver, llm=llm
    )
=======
    allowed, plan_entries = compliance_agent.check_plan(plan, rules, rulebase_ver)
>>>>>>> e1dd643a
    for entry in plan_entries:
        log_decision(entry)
    entries.extend(plan_entries)
    block_entries = [e for e in plan_entries if e.action == "BLOCK"]
    warn_entries = [e for e in plan_entries if e.action == "WARN"]
    if block_entries:
        first = block_entries[0]
        LOGGER.warning("Plan violation %s with action BLOCK", first.rule_id)
<<<<<<< HEAD
        if interactive and _prompt_yes("Plan blocked. Generate new plan?"):
            return run_pipeline(
                prompt, session_id, interactive=interactive, llm=llm
            )
=======
        if interactive and _prompt_yes("Plan blocked. Generate new plan?" ):
            return run_pipeline(prompt, session_id, interactive=interactive)
>>>>>>> e1dd643a
        return "", "block", entries
    if warn_entries:
        summary = ", ".join(
            f"{w.rule_index}:{w.justification}" for w in warn_entries
        )
        LOGGER.warning("Warnings: %s", summary)
        proceed = True
        if interactive:
            proceed = _prompt_yes("Warnings detected. Continue?")
        if not proceed:
            return "", "warn", entries
    else:
        LOGGER.info("Plan approved for execution")

    # --- Execution ---
    start = time.time()
    output = primary_agent.execute_task(plan, rules, approved=True, llm=llm)
    exec_duration = time.time() - start
    LOGGER.info("Executed plan in %.2fs", exec_duration)

    # --- Post-execution validation ---
    allowed_out, out_entries = compliance_agent.post_output_check(
        output,
        rules,
        rulebase_ver,
        llm=llm,
    )
    for entry in out_entries:
        log_decision(entry)
    entries.extend(out_entries)

    final_action = "allow"
    if not allowed_out:
        final_action = "block"
    elif any(e.action == "WARN" for e in out_entries):
        final_action = "warn"

    # --- Governance mapping ---
    report_path = "iso_eu_mapping.md"
    log_session_report(entries, report_path)

    LOGGER.info("Pipeline finished with action=%s", final_action)
    return output, final_action, entries


# ---------------------------------------------------------------------------


@app.command()
def run(
    prompt: Optional[str] = typer.Option(
        None,
        "--prompt",
        help="Single prompt",
    ),
    batch: Optional[Path] = typer.Option(
        None,
        "--batch",
        exists=True,
        file_okay=True,
        dir_okay=False,
    ),
    session_id: str = typer.Option(
        "session-1",
        "--session-id",
        help="Session id",
    ),
    llm: Optional[str] = typer.Option(
        None,
        "--llm",
        help="LLM provider to use (e.g. 'openai' or 'gemini')",
    ),
) -> None:
    """Process one or more prompts through the compliance pipeline."""

    prompts: Iterable[str]
    if batch:
        prompts = _load_batch(batch)
    elif prompt:
        prompts = [prompt]
    else:
        raise typer.BadParameter("Provide --prompt or --batch")

    for idx, prmpt in enumerate(prompts, start=1):
        typer.echo(f"\n### Processing prompt {idx}")
        try:
            output, action, _ = run_pipeline(prmpt, session_id, llm=llm)
        except Exception as exc:  # pragma: no cover
            LOGGER.exception("Pipeline failed: %s", exc)
            continue

        typer.echo(f"Action: {action}")
        if output:
            typer.echo(f"Output snippet: {output[:60]}")

    typer.echo("\nCompliance log written to logs/audit_log.jsonl")
    typer.echo("Governance mapping file: reports/iso_eu_mapping.md")


if __name__ == "__main__":  # pragma: no cover
    app()<|MERGE_RESOLUTION|>--- conflicted
+++ resolved
@@ -99,11 +99,7 @@
 
     # --- Joint extraction ---
     start = time.time()
-<<<<<<< HEAD
     domains, user_rules = joint_extractor.extract(prompt, llm=llm)
-=======
-    domains, user_rules = joint_extractor.extract(prompt)
->>>>>>> e1dd643a
     duration = time.time() - start
     LOGGER.info("Joint extractor found domains %s in %.2fs", domains, duration)
     entries.append(
@@ -130,11 +126,7 @@
     # --- Plan generation ---
     start = time.time()
     injections = [r.llm_instruction for r in rules if r.llm_instruction]
-<<<<<<< HEAD
     plan = primary_agent.generate_plan(prompt, domains, injections, llm=llm)
-=======
-    plan = primary_agent.generate_plan(prompt, domains, injections)
->>>>>>> e1dd643a
     duration = time.time() - start
     LOGGER.info("Generated plan in %.2fs", duration)
     entries.append(
@@ -154,13 +146,9 @@
     )
 
     # --- Pre-execution compliance check ---
-<<<<<<< HEAD
     allowed, plan_entries = compliance_agent.check_plan(
         plan, rules, rulebase_ver, llm=llm
     )
-=======
-    allowed, plan_entries = compliance_agent.check_plan(plan, rules, rulebase_ver)
->>>>>>> e1dd643a
     for entry in plan_entries:
         log_decision(entry)
     entries.extend(plan_entries)
@@ -169,15 +157,11 @@
     if block_entries:
         first = block_entries[0]
         LOGGER.warning("Plan violation %s with action BLOCK", first.rule_id)
-<<<<<<< HEAD
         if interactive and _prompt_yes("Plan blocked. Generate new plan?"):
             return run_pipeline(
                 prompt, session_id, interactive=interactive, llm=llm
             )
-=======
-        if interactive and _prompt_yes("Plan blocked. Generate new plan?" ):
-            return run_pipeline(prompt, session_id, interactive=interactive)
->>>>>>> e1dd643a
+
         return "", "block", entries
     if warn_entries:
         summary = ", ".join(

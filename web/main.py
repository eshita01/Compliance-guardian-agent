"""Deprecated web interface.

The previous FastAPI demo has been removed in favour of the Streamlit UI.
Run ``streamlit run ui/streamlit_app.py`` to launch the demo application.
"""

<<<<<<< HEAD
=======
from __future__ import annotations

import logging
from datetime import datetime
from pathlib import Path
from typing import List, Optional

import json

from fastapi import FastAPI, Form, HTTPException
from fastapi.responses import HTMLResponse, StreamingResponse
from fastapi.staticfiles import StaticFiles
from pydantic import BaseModel

from compliance_guardian.agents import (
    compliance_agent,
    domain_classifier,
    primary_agent,
    rule_selector,
)
from compliance_guardian.utils import log_writer, user_study
from compliance_guardian.utils.models import (
    AuditLogEntry,
    PlanSummary,
    Rule,
    RuleSummary,
)


LOGGER = logging.getLogger(__name__)
logging.basicConfig(level=logging.INFO)

app = FastAPI(title="Compliance Guardian Web")

# Keep a single rule selector instance so rules are cached and auto-reloaded.
_SELECTOR = rule_selector.RuleSelector()

# Expose log and report directories under /static for convenience.
app.mount(
    "/static/logs",
    StaticFiles(directory=log_writer._LOG_DIR),  # type: ignore[attr-defined]
    name="logs-static",
)
app.mount(
    "/static/reports",
    # type: ignore[attr-defined]
    StaticFiles(directory=log_writer._REPORT_DIR),
    name="reports-static",
)

# Expose rule directory for users to inspect rule files.
app.mount(
    "/static/rules",
    StaticFiles(directory=str(_SELECTOR.rules_dir)),
    name="rules-static",
)


class PromptRequest(BaseModel):
    """Request model containing a user prompt."""

    prompt: str
    llm: Optional[str] = None
    instructions: str = ""


class PipelineResult(BaseModel):
    """Structured summary returned after running the pipeline."""

    prompt: str
    domain: str
    rules: List[str]
    plan: PlanSummary
    plan_allowed: bool
    plan_violation: Optional[AuditLogEntry]
    execution_output: str
    output_allowed: bool
    output_violations: List[AuditLogEntry]
    report_file: Optional[str]
    final_action: str


# ---------------------------------------------------------------------------


def _pipeline_steps(
    prompt: str,
    llm: Optional[str],
    instructions: str,
):
    """Generator yielding status updates and final :class:`PipelineResult`."""

    def _emit(msg: str):
        yield json.dumps({"type": "status", "message": msg}) + "\n"

    yield from _emit("Classifying domain")
    try:
        domain = domain_classifier.classify_domain(prompt)
    except Exception as exc:  # pragma: no cover - unexpected failure
        LOGGER.exception("Domain classification failed: %s", exc)
        raise HTTPException(status_code=500, detail="Domain classification failed")
    yield from _emit(f"Domain: {domain}")

    yield from _emit("Loading rules")
    try:
        full_rules: List[Rule] = _SELECTOR.load(domain)
        rulebase_ver = _SELECTOR.get_version(domain)
    except Exception as exc:
        LOGGER.exception("Rule loading failed: %s", exc)
        raise HTTPException(status_code=500, detail="Could not load compliance rules")
    summaries = [
        RuleSummary(rule_id=r.rule_id, description=r.description, action=r.action)
        for r in full_rules
    ]
    rule_lookup = {r.rule_id: r for r in full_rules}

    user_constraints = [s.strip() for s in instructions.splitlines() if s.strip()]

    yield from _emit("Generating plan")
    plan = primary_agent.generate_plan(prompt, [domain], user_constraints, llm=llm)

    yield from _emit("Checking plan for compliance")
    allowed, plan_entries = compliance_agent.check_plan(
        plan, summaries, rule_lookup, rulebase_ver, llm=llm
    )
    plan_entry = plan_entries[0] if plan_entries else None

    if allowed:
        yield from _emit("Executing plan")
        exec_rules = summaries + [
            RuleSummary(rule_id=f"USER{i+1}", description=text, action="WARN")
            for i, text in enumerate(user_constraints)
        ]
        execution_output = primary_agent.execute_task(
            plan, exec_rules, approved=True, llm=llm
        )
        yield from _emit("Checking output for compliance")
        output_allowed, output_entries = compliance_agent.post_output_check(
            execution_output, summaries, rule_lookup, rulebase_ver, llm=llm
        )
    else:
        execution_output = "Execution blocked: plan violates compliance rules"
        output_allowed = False
        output_entries = []

    final_action = "allow"
    if not output_allowed or not allowed:
        final_action = "block"
    elif any(e.action == "WARN" for e in output_entries):
        final_action = "warn"
    yield from _emit(f"Final action: {final_action}")

    all_entries: List[AuditLogEntry] = []
    if plan_entry:
        all_entries.append(plan_entry)
    all_entries.extend(output_entries)
    for entry in all_entries:
        log_writer.log_decision(entry)

    report_name: Optional[str] = None
    if all_entries:
        timestamp = datetime.utcnow().strftime("%Y%m%dT%H%M%S")
        report_name = f"report_{timestamp}.md"
        log_writer.log_session_report(all_entries, report_name)

    result = PipelineResult(
        prompt=prompt,
        domain=domain,
        rules=[r.rule_id for r in summaries],
        plan=plan,
        plan_allowed=allowed,
        plan_violation=plan_entry,
        execution_output=execution_output,
        output_allowed=output_allowed,
        output_violations=output_entries,
        report_file=report_name,
        final_action=final_action,
    )
    yield json.dumps({"type": "result", "payload": result.model_dump()}) + "\n"


def _run_pipeline(prompt: str, llm: Optional[str] = None, instructions: str = "") -> PipelineResult:
    """Helper to run pipeline and capture final result."""

    result: Optional[PipelineResult] = None
    for line in _pipeline_steps(prompt, llm, instructions):
        data = json.loads(line)
        if data.get("type") == "result":
            result = PipelineResult.model_validate(data["payload"])
    assert result is not None
    return result


# ---------------------------------------------------------------------------


def _render_result_html(result: PipelineResult) -> str:
    """Render ``PipelineResult`` as a verbose HTML page."""

    plan_json = result.plan.model_dump_json(indent=2)
    plan_entry = (
        f"<pre>{result.plan_violation.model_dump_json(indent=2)}</pre>"
        if result.plan_violation
        else "<p>No plan violations detected.</p>"
    )
    output_entries = "".join(
        f"<pre>{e.model_dump_json(indent=2)}</pre>"
        for e in result.output_violations
    )
    report_link = (
        f"<a href='/static/reports/{
            result.report_file}'>{
            result.report_file}</a>"
        if result.report_file
        else "No report generated"
    )
    explanation = ""
    if result.plan_violation:
        explanation += result.plan_violation.justification or ""
    if result.output_violations:
        explanation += " " + \
            " ".join(e.justification or "" for e in result.output_violations)
    explanation = explanation.strip()
    html = f"""
    <html>
      <head><title>Compliance Result</title></head>
      <body>
        <h1>Compliance Pipeline Result</h1>
        <h2>Domain</h2>
        <p>{result.domain}</p>
        <h2>Rules Used</h2>
        <ul>{''.join(f'<li>{r}</li>' for r in result.rules)}</ul>
        <h2>Plan</h2>
        <pre>{plan_json}</pre>
        <h2>Plan Decision</h2>
        {plan_entry}
        <h2>Execution Output</h2>
        <pre>{result.execution_output}</pre>
        <h2>Output Validation</h2>
        <p>Allowed: {result.output_allowed}</p>
        {output_entries or '<p>No post-output violations.</p>'}
        <h2>Governance Report</h2>
        <p>{report_link}</p>
        <h2>User Feedback</h2>
        <form action='/feedback' method='post'>
          <input type='hidden' name='scenario_id'
                 value='{result.report_file or "web"}'>
          <input type='hidden' name='prompt' value='{result.prompt}'>
          <input type='hidden' name='action' value='{result.final_action}'>
          <input type='hidden' name='explanation' value='{explanation}'>
          <label>Rating (1-5):
            <input type='number' name='rating' min='1' max='5'>
          </label><br>
          <label>Comment: <input type='text' name='comment'></label><br>
          <input type='submit' value='Submit Feedback'>
        </form>
        <p><a href='/'>Submit another prompt</a></p>
      </body>
    </html>
    """
    return html


# ---------------------------------------------------------------------------


@app.get("/", response_class=HTMLResponse)
async def form() -> str:
    """Return a simple interactive page for entering a prompt."""

    return """
    <html>
      <head><title>Compliance Guardian</title></head>
      <body>
        <h1>Compliance Guardian Demo</h1>
        <p><a href='/rules'>Rule Directory</a></p>
        <form id='prompt-form'>
          <textarea name='prompt' rows='4' cols='60'></textarea><br>
          <label>LLM:
            <select name='llm'>
              <option value='openai'>ChatGPT</option>
              <option value='gemini'>Gemini</option>
            </select>
          </label><br>
          <label>Custom Instructions:</label><br>
          <textarea name='instructions' rows='3' cols='60'></textarea><br>
          <input type='submit' value='Run Pipeline'>
        </form>
        <h2>Status</h2>
        <div id='status'></div>
        <h2>Result</h2>
        <pre id='result'></pre>
        <script>
        const form = document.getElementById('prompt-form');
        form.addEventListener('submit', async (ev) => {
            ev.preventDefault();
            document.getElementById('status').innerHTML = '';
            document.getElementById('result').textContent = '';
            const resp = await fetch('/stream', {method: 'POST', body: new FormData(form)});
            const reader = resp.body.getReader();
            const decoder = new TextDecoder();
            let buf = '';
            while (true) {
                const {value, done} = await reader.read();
                if (done) break;
                buf += decoder.decode(value, {stream: true});
                const lines = buf.split('\n');
                buf = lines.pop();
                for (const line of lines) {
                    if (!line.trim()) continue;
                    const msg = JSON.parse(line);
                    if (msg.type === 'status') {
                        const div = document.createElement('div');
                        div.textContent = msg.message;
                        document.getElementById('status').appendChild(div);
                    } else if (msg.type === 'result') {
                        document.getElementById('result').textContent = JSON.stringify(msg.payload, null, 2);
                    }
                }
            }
        });
        </script>
      </body>
    </html>
    """


@app.post("/stream")
async def stream(
    prompt: str = Form(...),
    llm: Optional[str] = Form(None),
    instructions: str = Form(""),
):
    """Stream live status updates for a given ``prompt``."""

    def _byte_stream():
        for chunk in _pipeline_steps(prompt, llm, instructions):
            yield chunk.encode("utf-8")

    return StreamingResponse(_byte_stream(), media_type="text/plain")


@app.post("/submit", response_class=HTMLResponse)
async def submit(
    prompt: str = Form(...),
    llm: Optional[str] = Form(None),
    instructions: str = Form(""),
) -> HTMLResponse:
    """Run the pipeline for ``prompt`` and show a detailed result page."""

    result = _run_pipeline(prompt, llm, instructions)
    html = _render_result_html(result)
    return HTMLResponse(content=html)


@app.post("/api/submit", response_model=PipelineResult)
async def api_submit(req: PromptRequest) -> PipelineResult:
    """JSON API endpoint mirroring :func:`submit`."""

    return _run_pipeline(req.prompt, req.llm, req.instructions)


@app.post("/feedback", response_class=HTMLResponse)
async def feedback(
    scenario_id: str = Form(...),
    prompt: str = Form(...),
    action: str = Form(...),
    explanation: str = Form(""),
    rating: int = Form(...),
    comment: str = Form(""),
) -> HTMLResponse:
    """Collect user feedback from the result page."""

    try:
        user_study.record_user_feedback(
            scenario_id=scenario_id,
            prompt=prompt,
            action_taken=action,
            explanation_shown=explanation,
            rating=rating,
            user_comment=comment,
        )
        message = "Thank you for your feedback!"
    except Exception as exc:  # pragma: no cover - invalid input
        LOGGER.exception("Feedback recording failed: %s", exc)
        message = "Failed to record feedback"

    return HTMLResponse(
        f"<html><body><p>{message}</p><a href='/'>Back</a></body></html>")


@app.get("/logs", response_class=HTMLResponse)
async def list_logs() -> str:
    """Display available audit log files with download links."""

    log_dir = Path(log_writer._LOG_DIR)  # type: ignore[attr-defined]
    files = sorted(p.name for p in log_dir.glob("*.jsonl"))
    links = "".join(
        f"<li><a href='/static/logs/{name}'>{name}</a></li>"
        for name in files
    ) or "<li>No logs available</li>"
    return f"<html><body><h1>Audit Logs</h1><ul>{links}</ul></body></html>"


@app.get("/reports", response_class=HTMLResponse)
async def list_reports() -> str:
    """List generated governance reports as hyperlinks."""

    rep_dir = Path(log_writer._REPORT_DIR)  # type: ignore[attr-defined]
    files = sorted(p.name for p in rep_dir.glob("*.md"))
    links = "".join(
        f"<li><a href='/static/reports/{name}'>{name}</a></li>"
        for name in files
    ) or "<li>No reports available</li>"
    return f"<html><body><h1>Reports</h1><ul>{links}</ul></body></html>"


@app.get("/rules", response_class=HTMLResponse)
async def list_rules_page() -> str:
    """List available rule files for inspection."""

    files = sorted(p.name for p in _SELECTOR.rules_dir.glob("*.json"))
    links = "".join(
        f"<li><a href='/static/rules/{name}'>{name}</a></li>" for name in files
    ) or "<li>No rules available</li>"
    return f"<html><body><h1>Rule Directory</h1><ul>{links}</ul><p><a href='/'>Back</a></p></body></html>"


# ---------------------------------------------------------------------------

>>>>>>> 31674bc0
if __name__ == "__main__":  # pragma: no cover - manual launch
    print("Use 'streamlit run ui/streamlit_app.py' to start the UI")<|MERGE_RESOLUTION|>--- conflicted
+++ resolved
@@ -4,8 +4,6 @@
 Run ``streamlit run ui/streamlit_app.py`` to launch the demo application.
 """
 
-<<<<<<< HEAD
-=======
 from __future__ import annotations
 
 import logging
@@ -435,7 +433,5 @@
 
 
 # ---------------------------------------------------------------------------
-
->>>>>>> 31674bc0
 if __name__ == "__main__":  # pragma: no cover - manual launch
     print("Use 'streamlit run ui/streamlit_app.py' to start the UI")
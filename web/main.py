--- conflicted
+++ resolved
@@ -4,439 +4,6 @@
 Run ``streamlit run ui/streamlit_app.py`` to launch the demo application.
 """
 
-<<<<<<< HEAD
-=======
 
-from __future__ import annotations
-
-import logging
-from datetime import datetime
-from pathlib import Path
-from typing import List, Optional
-
-import json
-
-from fastapi import FastAPI, Form, HTTPException
-from fastapi.responses import HTMLResponse, StreamingResponse
-from fastapi.staticfiles import StaticFiles
-from pydantic import BaseModel
-
-from compliance_guardian.agents import (
-    compliance_agent,
-    domain_classifier,
-    primary_agent,
-    rule_selector,
-)
-from compliance_guardian.utils import log_writer, user_study
-from compliance_guardian.utils.models import (
-    AuditLogEntry,
-    PlanSummary,
-    Rule,
-    RuleSummary,
-)
-
-
-LOGGER = logging.getLogger(__name__)
-logging.basicConfig(level=logging.INFO)
-
-app = FastAPI(title="Compliance Guardian Web")
-
-# Keep a single rule selector instance so rules are cached and auto-reloaded.
-_SELECTOR = rule_selector.RuleSelector()
-
-# Expose log and report directories under /static for convenience.
-app.mount(
-    "/static/logs",
-    StaticFiles(directory=log_writer._LOG_DIR),  # type: ignore[attr-defined]
-    name="logs-static",
-)
-app.mount(
-    "/static/reports",
-    # type: ignore[attr-defined]
-    StaticFiles(directory=log_writer._REPORT_DIR),
-    name="reports-static",
-)
-
-# Expose rule directory for users to inspect rule files.
-app.mount(
-    "/static/rules",
-    StaticFiles(directory=str(_SELECTOR.rules_dir)),
-    name="rules-static",
-)
-
-
-class PromptRequest(BaseModel):
-    """Request model containing a user prompt."""
-
-    prompt: str
-    llm: Optional[str] = None
-    instructions: str = ""
-
-
-class PipelineResult(BaseModel):
-    """Structured summary returned after running the pipeline."""
-
-    prompt: str
-    domain: str
-    rules: List[str]
-    plan: PlanSummary
-    plan_allowed: bool
-    plan_violation: Optional[AuditLogEntry]
-    execution_output: str
-    output_allowed: bool
-    output_violations: List[AuditLogEntry]
-    report_file: Optional[str]
-    final_action: str
-
-
-# ---------------------------------------------------------------------------
-
-
-def _pipeline_steps(
-    prompt: str,
-    llm: Optional[str],
-    instructions: str,
-):
-    """Generator yielding status updates and final :class:`PipelineResult`."""
-
-    def _emit(msg: str):
-        yield json.dumps({"type": "status", "message": msg}) + "\n"
-
-    yield from _emit("Classifying domain")
-    try:
-        domain = domain_classifier.classify_domain(prompt)
-    except Exception as exc:  # pragma: no cover - unexpected failure
-        LOGGER.exception("Domain classification failed: %s", exc)
-        raise HTTPException(status_code=500, detail="Domain classification failed")
-    yield from _emit(f"Domain: {domain}")
-
-    yield from _emit("Loading rules")
-    try:
-        full_rules: List[Rule] = _SELECTOR.load(domain)
-        rulebase_ver = _SELECTOR.get_version(domain)
-    except Exception as exc:
-        LOGGER.exception("Rule loading failed: %s", exc)
-        raise HTTPException(status_code=500, detail="Could not load compliance rules")
-    summaries = [
-        RuleSummary(rule_id=r.rule_id, description=r.description, action=r.action)
-        for r in full_rules
-    ]
-    rule_lookup = {r.rule_id: r for r in full_rules}
-
-    user_constraints = [s.strip() for s in instructions.splitlines() if s.strip()]
-
-    yield from _emit("Generating plan")
-    plan = primary_agent.generate_plan(prompt, [domain], user_constraints, llm=llm)
-
-    yield from _emit("Checking plan for compliance")
-    allowed, plan_entries = compliance_agent.check_plan(
-        plan, summaries, rule_lookup, rulebase_ver, llm=llm
-    )
-    plan_entry = plan_entries[0] if plan_entries else None
-
-    if allowed:
-        yield from _emit("Executing plan")
-        exec_rules = summaries + [
-            RuleSummary(rule_id=f"USER{i+1}", description=text, action="WARN")
-            for i, text in enumerate(user_constraints)
-        ]
-        execution_output = primary_agent.execute_task(
-            plan, exec_rules, approved=True, llm=llm
-        )
-        yield from _emit("Checking output for compliance")
-        output_allowed, output_entries = compliance_agent.post_output_check(
-            execution_output, summaries, rule_lookup, rulebase_ver, llm=llm
-        )
-    else:
-        execution_output = "Execution blocked: plan violates compliance rules"
-        output_allowed = False
-        output_entries = []
-
-    final_action = "allow"
-    if not output_allowed or not allowed:
-        final_action = "block"
-    elif any(e.action == "WARN" for e in output_entries):
-        final_action = "warn"
-    yield from _emit(f"Final action: {final_action}")
-
-    all_entries: List[AuditLogEntry] = []
-    if plan_entry:
-        all_entries.append(plan_entry)
-    all_entries.extend(output_entries)
-    for entry in all_entries:
-        log_writer.log_decision(entry)
-
-    report_name: Optional[str] = None
-    if all_entries:
-        timestamp = datetime.utcnow().strftime("%Y%m%dT%H%M%S")
-        report_name = f"report_{timestamp}.md"
-        log_writer.log_session_report(all_entries, report_name)
-
-    result = PipelineResult(
-        prompt=prompt,
-        domain=domain,
-        rules=[r.rule_id for r in summaries],
-        plan=plan,
-        plan_allowed=allowed,
-        plan_violation=plan_entry,
-        execution_output=execution_output,
-        output_allowed=output_allowed,
-        output_violations=output_entries,
-        report_file=report_name,
-        final_action=final_action,
-    )
-    yield json.dumps({"type": "result", "payload": result.model_dump()}) + "\n"
-
-
-def _run_pipeline(prompt: str, llm: Optional[str] = None, instructions: str = "") -> PipelineResult:
-    """Helper to run pipeline and capture final result."""
-
-    result: Optional[PipelineResult] = None
-    for line in _pipeline_steps(prompt, llm, instructions):
-        data = json.loads(line)
-        if data.get("type") == "result":
-            result = PipelineResult.model_validate(data["payload"])
-    assert result is not None
-    return result
-
-
-# ---------------------------------------------------------------------------
-
-
-def _render_result_html(result: PipelineResult) -> str:
-    """Render ``PipelineResult`` as a verbose HTML page."""
-
-    plan_json = result.plan.model_dump_json(indent=2)
-    plan_entry = (
-        f"<pre>{result.plan_violation.model_dump_json(indent=2)}</pre>"
-        if result.plan_violation
-        else "<p>No plan violations detected.</p>"
-    )
-    output_entries = "".join(
-        f"<pre>{e.model_dump_json(indent=2)}</pre>"
-        for e in result.output_violations
-    )
-    report_link = (
-        f"<a href='/static/reports/{
-            result.report_file}'>{
-            result.report_file}</a>"
-        if result.report_file
-        else "No report generated"
-    )
-    explanation = ""
-    if result.plan_violation:
-        explanation += result.plan_violation.justification or ""
-    if result.output_violations:
-        explanation += " " + \
-            " ".join(e.justification or "" for e in result.output_violations)
-    explanation = explanation.strip()
-    html = f"""
-    <html>
-      <head><title>Compliance Result</title></head>
-      <body>
-        <h1>Compliance Pipeline Result</h1>
-        <h2>Domain</h2>
-        <p>{result.domain}</p>
-        <h2>Rules Used</h2>
-        <ul>{''.join(f'<li>{r}</li>' for r in result.rules)}</ul>
-        <h2>Plan</h2>
-        <pre>{plan_json}</pre>
-        <h2>Plan Decision</h2>
-        {plan_entry}
-        <h2>Execution Output</h2>
-        <pre>{result.execution_output}</pre>
-        <h2>Output Validation</h2>
-        <p>Allowed: {result.output_allowed}</p>
-        {output_entries or '<p>No post-output violations.</p>'}
-        <h2>Governance Report</h2>
-        <p>{report_link}</p>
-        <h2>User Feedback</h2>
-        <form action='/feedback' method='post'>
-          <input type='hidden' name='scenario_id'
-                 value='{result.report_file or "web"}'>
-          <input type='hidden' name='prompt' value='{result.prompt}'>
-          <input type='hidden' name='action' value='{result.final_action}'>
-          <input type='hidden' name='explanation' value='{explanation}'>
-          <label>Rating (1-5):
-            <input type='number' name='rating' min='1' max='5'>
-          </label><br>
-          <label>Comment: <input type='text' name='comment'></label><br>
-          <input type='submit' value='Submit Feedback'>
-        </form>
-        <p><a href='/'>Submit another prompt</a></p>
-      </body>
-    </html>
-    """
-    return html
-
-
-# ---------------------------------------------------------------------------
-
-
-@app.get("/", response_class=HTMLResponse)
-async def form() -> str:
-    """Return a simple interactive page for entering a prompt."""
-
-    return """
-    <html>
-      <head><title>Compliance Guardian</title></head>
-      <body>
-        <h1>Compliance Guardian Demo</h1>
-        <p><a href='/rules'>Rule Directory</a></p>
-        <form id='prompt-form'>
-          <textarea name='prompt' rows='4' cols='60'></textarea><br>
-          <label>LLM:
-            <select name='llm'>
-              <option value='openai'>ChatGPT</option>
-              <option value='gemini'>Gemini</option>
-            </select>
-          </label><br>
-          <label>Custom Instructions:</label><br>
-          <textarea name='instructions' rows='3' cols='60'></textarea><br>
-          <input type='submit' value='Run Pipeline'>
-        </form>
-        <h2>Status</h2>
-        <div id='status'></div>
-        <h2>Result</h2>
-        <pre id='result'></pre>
-        <script>
-        const form = document.getElementById('prompt-form');
-        form.addEventListener('submit', async (ev) => {
-            ev.preventDefault();
-            document.getElementById('status').innerHTML = '';
-            document.getElementById('result').textContent = '';
-            const resp = await fetch('/stream', {method: 'POST', body: new FormData(form)});
-            const reader = resp.body.getReader();
-            const decoder = new TextDecoder();
-            let buf = '';
-            while (true) {
-                const {value, done} = await reader.read();
-                if (done) break;
-                buf += decoder.decode(value, {stream: true});
-                const lines = buf.split('\n');
-                buf = lines.pop();
-                for (const line of lines) {
-                    if (!line.trim()) continue;
-                    const msg = JSON.parse(line);
-                    if (msg.type === 'status') {
-                        const div = document.createElement('div');
-                        div.textContent = msg.message;
-                        document.getElementById('status').appendChild(div);
-                    } else if (msg.type === 'result') {
-                        document.getElementById('result').textContent = JSON.stringify(msg.payload, null, 2);
-                    }
-                }
-            }
-        });
-        </script>
-      </body>
-    </html>
-    """
-
-
-@app.post("/stream")
-async def stream(
-    prompt: str = Form(...),
-    llm: Optional[str] = Form(None),
-    instructions: str = Form(""),
-):
-    """Stream live status updates for a given ``prompt``."""
-
-    def _byte_stream():
-        for chunk in _pipeline_steps(prompt, llm, instructions):
-            yield chunk.encode("utf-8")
-
-    return StreamingResponse(_byte_stream(), media_type="text/plain")
-
-
-@app.post("/submit", response_class=HTMLResponse)
-async def submit(
-    prompt: str = Form(...),
-    llm: Optional[str] = Form(None),
-    instructions: str = Form(""),
-) -> HTMLResponse:
-    """Run the pipeline for ``prompt`` and show a detailed result page."""
-
-    result = _run_pipeline(prompt, llm, instructions)
-    html = _render_result_html(result)
-    return HTMLResponse(content=html)
-
-
-@app.post("/api/submit", response_model=PipelineResult)
-async def api_submit(req: PromptRequest) -> PipelineResult:
-    """JSON API endpoint mirroring :func:`submit`."""
-
-    return _run_pipeline(req.prompt, req.llm, req.instructions)
-
-
-@app.post("/feedback", response_class=HTMLResponse)
-async def feedback(
-    scenario_id: str = Form(...),
-    prompt: str = Form(...),
-    action: str = Form(...),
-    explanation: str = Form(""),
-    rating: int = Form(...),
-    comment: str = Form(""),
-) -> HTMLResponse:
-    """Collect user feedback from the result page."""
-
-    try:
-        user_study.record_user_feedback(
-            scenario_id=scenario_id,
-            prompt=prompt,
-            action_taken=action,
-            explanation_shown=explanation,
-            rating=rating,
-            user_comment=comment,
-        )
-        message = "Thank you for your feedback!"
-    except Exception as exc:  # pragma: no cover - invalid input
-        LOGGER.exception("Feedback recording failed: %s", exc)
-        message = "Failed to record feedback"
-
-    return HTMLResponse(
-        f"<html><body><p>{message}</p><a href='/'>Back</a></body></html>")
-
-
-@app.get("/logs", response_class=HTMLResponse)
-async def list_logs() -> str:
-    """Display available audit log files with download links."""
-
-    log_dir = Path(log_writer._LOG_DIR)  # type: ignore[attr-defined]
-    files = sorted(p.name for p in log_dir.glob("*.jsonl"))
-    links = "".join(
-        f"<li><a href='/static/logs/{name}'>{name}</a></li>"
-        for name in files
-    ) or "<li>No logs available</li>"
-    return f"<html><body><h1>Audit Logs</h1><ul>{links}</ul></body></html>"
-
-
-@app.get("/reports", response_class=HTMLResponse)
-async def list_reports() -> str:
-    """List generated governance reports as hyperlinks."""
-
-    rep_dir = Path(log_writer._REPORT_DIR)  # type: ignore[attr-defined]
-    files = sorted(p.name for p in rep_dir.glob("*.md"))
-    links = "".join(
-        f"<li><a href='/static/reports/{name}'>{name}</a></li>"
-        for name in files
-    ) or "<li>No reports available</li>"
-    return f"<html><body><h1>Reports</h1><ul>{links}</ul></body></html>"
-
-
-@app.get("/rules", response_class=HTMLResponse)
-async def list_rules_page() -> str:
-    """List available rule files for inspection."""
-
-    files = sorted(p.name for p in _SELECTOR.rules_dir.glob("*.json"))
-    links = "".join(
-        f"<li><a href='/static/rules/{name}'>{name}</a></li>" for name in files
-    ) or "<li>No rules available</li>"
-    return f"<html><body><h1>Rule Directory</h1><ul>{links}</ul><p><a href='/'>Back</a></p></body></html>"
-
-
-# ---------------------------------------------------------------------------
-
->>>>>>> fb66d9c7
 if __name__ == "__main__":  # pragma: no cover - manual launch
     print("Use 'streamlit run ui/streamlit_app.py' to start the UI")